//! Definition of traits required for attaching and detaching devices.
//! Note that (unfortunately) the attach and detach operations are not
//! quite symmetric. This is because it is not possible to discover all
//! the information contained in a device URI from the entries in udev.
//! Hence there are separate traits for attach and detach that each
//! device type must implement.
//!
//! Attaching a device is performed as follows:
//! ```ignore
//!     let uri = "iscsi://192.168.0.20:3260/iqn.2019-05.io.openebs:nexus-11111111-0000-0000-0000-000000000000/0";
//!     let device = Device::parse(uri)?;
//!     if let Some(path) = device.find().await? {
//!         // device already attached
//!     } else {
//!         // attach the device
//!         device.attach().await?;
//!         // wait for it to show up in udev and obtain the path
//!         let path = Device::wait_for_device(device, timeout, 10).await?;
//!     }
//! ```
//!
//! Detaching a device is performed via:
//! ```ignore
//!     let uuid = Uuid::parse_str(&volume_id)?;
//!     if let Some(device) = Device::lookup(&uuid).await? {
//!         device.detach().await?;
//!     }
//! ```

use std::{collections::HashMap, convert::TryFrom, time::Duration};

use tokio::time::sleep;
use udev::Enumerator;
use url::Url;
use uuid::Uuid;

mod iscsi;
mod nbd;
pub(crate) mod nvmf;
mod util;

const NVME_NQN_PREFIX: &str = "nqn.2019-05.io.openebs";

pub use crate::error::DeviceError;
use crate::match_dev;

pub type DeviceName = String;

#[tonic::async_trait]
pub trait Attach: Sync + Send {
    async fn parse_parameters(
        &mut self,
        context: &HashMap<String, String>,
    ) -> Result<(), DeviceError>;
    async fn attach(&self) -> Result<(), DeviceError>;
    async fn find(&self) -> Result<Option<DeviceName>, DeviceError>;
    /// Fixup parameters which cannot be set during attach, eg IO timeout
    async fn fixup(&self) -> Result<(), DeviceError>;
}

#[tonic::async_trait]
pub trait Detach: Sync + Send {
    async fn detach(&self) -> Result<(), DeviceError>;
    fn devname(&self) -> DeviceName;
}

pub struct Device;

impl Device {
    /// Main dispatch function for parsing URIs in order
    /// to obtain a device implementing the Attach trait.
    pub fn parse(uri: &str) -> Result<Box<dyn Attach>, DeviceError> {
        let url = Url::parse(uri).map_err(|error| error.to_string())?;
        match url.scheme() {
            "file" => Ok(Box::new(nbd::Nbd::try_from(&url)?)),
            "iscsi" => Ok(Box::new(iscsi::IscsiAttach::try_from(&url)?)),
            "nvmf" => Ok(Box::new(nvmf::NvmfAttach::try_from(&url)?)),
            "nbd" => Ok(Box::new(nbd::Nbd::try_from(&url)?)),
            scheme => Err(DeviceError::from(format!(
                "unsupported device scheme: {}",
                scheme
            ))),
        }
    }

    /// Lookup an existing device in udev matching the given UUID
    /// to obtain a device implementing the Detach trait.
    pub async fn lookup(
        uuid: &Uuid,
    ) -> Result<Option<Box<dyn Detach>>, DeviceError> {
        let nvmf_key: String = format!("uuid.{}", uuid);

        let mut enumerator = Enumerator::new()?;

        enumerator.match_subsystem("block")?;
        enumerator.match_property("DEVTYPE", "disk")?;

        for device in enumerator.scan_devices()? {
            if let Some((devname, path)) =
                match_dev::match_iscsi_device(&device)
            {
                let value =
                    iscsi::IscsiDetach::from_path(devname.to_string(), path)?;

                if value.uuid() == uuid {
                    return Ok(Some(Box::new(value)));
                }

                continue;
            }

            if let Some(devname) =
                match_dev::match_nvmf_device(&device, &nvmf_key)
            {
                let nqn = if std::env::var("MOAC").is_ok() {
                    format!("{}:nexus-{}", NVME_NQN_PREFIX, uuid.to_string())
                } else {
                    format!("{}:{}", NVME_NQN_PREFIX, uuid.to_string())
                };
                return Ok(Some(Box::new(nvmf::NvmfDetach::new(
                    devname.to_string(),
<<<<<<< HEAD
                    format!("{}:nexus-{}", NVME_NQN_PREFIX, uuid),
=======
                    nqn,
>>>>>>> fd479c97
                ))));
            }
        }

        Ok(None)
    }

    /// Wait for a device to show up in udev
    /// once attach() has been called.
    pub async fn wait_for_device(
        device: &dyn Attach,
        timeout: Duration,
        retries: u32,
    ) -> Result<DeviceName, DeviceError> {
        for _ in 0 ..= retries {
            if let Some(devname) = device.find().await? {
                return Ok(devname);
            }
            sleep(timeout).await;
        }
        Err(DeviceError::new("device attach timeout"))
    }
}<|MERGE_RESOLUTION|>--- conflicted
+++ resolved
@@ -113,17 +113,13 @@
                 match_dev::match_nvmf_device(&device, &nvmf_key)
             {
                 let nqn = if std::env::var("MOAC").is_ok() {
-                    format!("{}:nexus-{}", NVME_NQN_PREFIX, uuid.to_string())
+                    format!("{}:nexus-{}", NVME_NQN_PREFIX, uuid)
                 } else {
-                    format!("{}:{}", NVME_NQN_PREFIX, uuid.to_string())
+                    format!("{}:{}", NVME_NQN_PREFIX, uuid)
                 };
                 return Ok(Some(Box::new(nvmf::NvmfDetach::new(
                     devname.to_string(),
-<<<<<<< HEAD
-                    format!("{}:nexus-{}", NVME_NQN_PREFIX, uuid),
-=======
                     nqn,
->>>>>>> fd479c97
                 ))));
             }
         }
